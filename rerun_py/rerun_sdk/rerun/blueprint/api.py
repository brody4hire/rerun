--- conflicted
+++ resolved
@@ -124,8 +124,6 @@
         for prop_name, prop in self.properties.items():
             stream.log(f"{self.blueprint_path()}/{prop_name}", prop, recording=stream)  # type: ignore[attr-defined]
 
-<<<<<<< HEAD
-=======
         for default in self.defaults:
             if hasattr(default, "as_component_batches"):
                 stream.log(f"{self.blueprint_path()}/defaults", default, recording=stream)  # type: ignore[attr-defined]
@@ -134,11 +132,6 @@
             else:
                 raise ValueError(f"Provided default: {default} is neither a component nor a component batch.")
 
-    def _repr_html_(self) -> Any:
-        """IPython interface to conversion to html."""
-        return as_html(blueprint=self)
-
->>>>>>> d422065e
 
 class Container:
     """
