--- conflicted
+++ resolved
@@ -347,11 +347,7 @@
                 .map_err(|err| PyRuntimeError::new_err(err.to_string()))?;
 
             let recording_id = metadata
-<<<<<<< HEAD
-                .all_columns()
-=======
                 .fields_and_columns()
->>>>>>> ac80fbc2
                 .find(|(field, _data)| field.name() == "rerun_recording_id")
                 .map(|(_field, data)| data)
                 .ok_or(PyRuntimeError::new_err("No rerun_recording_id"))?
