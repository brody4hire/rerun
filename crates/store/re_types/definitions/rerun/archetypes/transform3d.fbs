--- conflicted
+++ resolved
@@ -8,13 +8,6 @@
 /// E.g. if both a translation and a max3x3 transform are present,
 /// the 3x3 matrix is applied first, followed by the translation.
 ///
-<<<<<<< HEAD
-/// Each transform component can be listed multiple times, but transform tree propagation is only possible
-/// if there's only one instance for each transform component.
-// TODO(#6831): write more about the exact interaction with the to-be-written `OutOfTreeTransform` component.
-///
-=======
->>>>>>> ff26b3af
 /// \example archetypes/transform3d_simple title="Variety of 3D transforms" image="https://static.rerun.io/transform3d_simple/141368b07360ce3fcb1553079258ae3f42bdb9ac/1200w.png"
 /// \example archetypes/transform3d_hierarchy title="Transform hierarchy" image="https://static.rerun.io/transform_hierarchy/cb7be7a5a31fcb2efc02ba38e434849248f87554/1200w.png"
 table Transform3D (
